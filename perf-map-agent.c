/*
 *   libperfmap: a JVM agent to create perf-<pid>.map files for consumption
 *               with linux perf-tools
 *   Copyright (C) 2013 Johannes Rudolph<johannes.rudolph@gmail.com>
 *
 *   This program is free software; you can redistribute it and/or modify
 *   it under the terms of the GNU General Public License as published by
 *   the Free Software Foundation; either version 2 of the License, or
 *   (at your option) any later version.
 *
 *   This program is distributed in the hope that it will be useful,
 *   but WITHOUT ANY WARRANTY; without even the implied warranty of
 *   MERCHANTABILITY or FITNESS FOR A PARTICULAR PURPOSE.  See the
 *   GNU General Public License for more details.
 *
 *   You should have received a copy of the GNU General Public License along
 *   with this program; if not, write to the Free Software Foundation, Inc.,
 *   51 Franklin Street, Fifth Floor, Boston, MA 02110-1301 USA.
 */
#include <stdio.h>

#include <sys/types.h>

#include <jni.h>
#include <jvmti.h>
<<<<<<< HEAD
#include "jvmticmlr.h"
=======
#include <string.h>

#include "perf-map-file.h"
>>>>>>> 08a35fe4

FILE *method_file = NULL;

void ensure_open() {
    if (!method_file)
        method_file = perf_map_open(getpid());
}

<<<<<<< HEAD
static int get_line_number(jvmtiLineNumberEntry *table, jint entry_count, jlocation loc) {
  int i;
  for (i = 0; i < entry_count; i++)
    if (table[i].start_location > loc) return table[i - 1].line_number;

  return -1;
}

static void sig_string(jvmtiEnv *env, jmethodID method, char *output, int noutput) {
=======
static void JNICALL
cbCompiledMethodLoad(jvmtiEnv *env,
            jmethodID method,
            jint code_size,
            const void* code_addr,
            jint map_length,
            const jvmtiAddrLocationMap* map,
            const void* compile_info) {
>>>>>>> 08a35fe4
    char *name;
    char *msig;
    jclass class;
    char *csig;

    (*env)->GetMethodName(env, method, &name, &msig, NULL);
    (*env)->GetMethodDeclaringClass(env, method, &class);
    (*env)->GetClassSignature(env, class, &csig, NULL);

<<<<<<< HEAD
    snprintf(output, noutput, "%s.%s%s", csig, name, msig);
=======
    char entry[100];
    snprintf(entry, sizeof(entry), "%s.%s%s", csig, name, msig);

    ensure_open();
    perf_map_write_entry(method_file, code_addr, code_size, entry);
>>>>>>> 08a35fe4

    (*env)->Deallocate(env, name);
    (*env)->Deallocate(env, msig);
    (*env)->Deallocate(env, csig);
<<<<<<< HEAD
}

static void JNICALL
cbCompiledMethodLoad(jvmtiEnv *env,
            jmethodID method,
            jint code_size,
            const void* code_addr,
            jint map_length,
            const jvmtiAddrLocationMap* map,
            const void* compile_info) {
    int i;

    char name_buffer[1000];
    sig_string(env, method, name_buffer, 1000);

    jvmtiCompiledMethodLoadRecordHeader *header = compile_info;
    //printf("[tracker] Loaded %s addr: %lx to %lx length: %d with %d location entries, header has kind: %d\n", name_buffer, code_addr, code_addr + code_size, code_size, map_length, header->kind);
    if (header->kind == JVMTI_CMLR_INLINE_INFO) {
        jvmtiCompiledMethodLoadInlineRecord *record = header;
        //printf("[inline] Got %d PC records\n", record->numpcs);

        void *start_addr = code_addr;
        jmethodID cur_method = method;
        char name2_buffer[1000];
        for (i = 0; i < record->numpcs; i++) {
            PCStackInfo *info = &record->pcinfo[i];
            jmethodID top_method = info->methods[0];
            if (cur_method != top_method) {
                void *end_addr = info->pc;
                
                if (top_method != method) {
                    sig_string(env, top_method, name2_buffer, 1000);
                    fprintf(method_file, "%lx %x %s in %s\n", start_addr, end_addr - start_addr, name2_buffer, name_buffer);
                } else
                    fprintf(method_file, "%lx %x %s\n", start_addr, end_addr - start_addr, name_buffer);

                start_addr = info->pc;
                cur_method = top_method;
            }
        }
        if (start_addr != code_addr + code_size) {
            void *end_addr = code_addr + code_size;
            sig_string(env, cur_method, name2_buffer, 1000);
            fprintf(method_file, "%lx %x %s in %s\n", start_addr, end_addr - start_addr, name2_buffer, name_buffer);
        }
    } else
      fprintf(method_file, "%lx %x %s\n", code_addr, code_size, name_buffer);
    
    fsync(fileno(method_file));
=======
>>>>>>> 08a35fe4
}

void JNICALL
cbDynamicCodeGenerated(jvmtiEnv *jvmti_env,
            const char* name,
            const void* address,
            jint length) {
    ensure_open();
    perf_map_write_entry(method_file, address, length, name);
}

void set_notification_mode(jvmtiEnv *jvmti, jvmtiEventMode mode) {
    (*jvmti)->SetEventNotificationMode(jvmti, mode,
          JVMTI_EVENT_COMPILED_METHOD_LOAD, (jthread)NULL);
    (*jvmti)->SetEventNotificationMode(jvmti, mode,
          JVMTI_EVENT_DYNAMIC_CODE_GENERATED, (jthread)NULL);
}

jvmtiError enable_capabilities(jvmtiEnv *jvmti) {
    jvmtiCapabilities capabilities;

    memset(&capabilities,0, sizeof(capabilities));
    capabilities.can_generate_all_class_hook_events  = 1;
    capabilities.can_tag_objects                     = 1;
    capabilities.can_generate_object_free_events     = 1;
    capabilities.can_get_source_file_name            = 1;
    capabilities.can_get_line_numbers                = 1;
    capabilities.can_generate_vm_object_alloc_events = 1;
    capabilities.can_generate_compiled_method_load_events = 1;

    // Request these capabilities for this JVM TI environment.
    return (*jvmti)->AddCapabilities(jvmti, &capabilities);
}

jvmtiError set_callbacks(jvmtiEnv *jvmti) {
    jvmtiEventCallbacks callbacks;

    memset(&callbacks, 0, sizeof(callbacks));
    callbacks.CompiledMethodLoad  = &cbCompiledMethodLoad;
    callbacks.DynamicCodeGenerated = &cbDynamicCodeGenerated;
    return (*jvmti)->SetEventCallbacks(jvmti, &callbacks, (jint)sizeof(callbacks));
}

JNIEXPORT jint JNICALL
Agent_OnAttach(JavaVM *vm, char *options, void *reserved) {
    ensure_open();
    ftruncate(fileno(method_file));

    jvmtiEnv *jvmti;
    (*vm)->GetEnv(vm, (void **)&jvmti, JVMTI_VERSION_1);
    enable_capabilities(jvmti);
    set_callbacks(jvmti);
    set_notification_mode(jvmti, JVMTI_ENABLE);
    (*jvmti)->GenerateEvents(jvmti, JVMTI_EVENT_DYNAMIC_CODE_GENERATED);
    (*jvmti)->GenerateEvents(jvmti, JVMTI_EVENT_COMPILED_METHOD_LOAD);
    set_notification_mode(jvmti, JVMTI_DISABLE);

    return 1;
}
<|MERGE_RESOLUTION|>--- conflicted
+++ resolved
@@ -18,27 +18,24 @@
  *   51 Franklin Street, Fifth Floor, Boston, MA 02110-1301 USA.
  */
 #include <stdio.h>
+#include <string.h>
 
 #include <sys/types.h>
 
 #include <jni.h>
 #include <jvmti.h>
-<<<<<<< HEAD
-#include "jvmticmlr.h"
-=======
-#include <string.h>
+#include <jvmticmlr.h>
 
 #include "perf-map-file.h"
->>>>>>> 08a35fe4
 
 FILE *method_file = NULL;
+int unfold_inlined_methods = 0;
 
 void ensure_open() {
     if (!method_file)
         method_file = perf_map_open(getpid());
 }
 
-<<<<<<< HEAD
 static int get_line_number(jvmtiLineNumberEntry *table, jint entry_count, jlocation loc) {
   int i;
   for (i = 0; i < entry_count; i++)
@@ -47,95 +44,97 @@
   return -1;
 }
 
-static void sig_string(jvmtiEnv *env, jmethodID method, char *output, int noutput) {
-=======
+static void sig_string(jvmtiEnv *jvmti, jmethodID method, char *output, size_t noutput) {
+    char *name;
+    char *msig;
+    jclass class;
+    char *csig;
+
+    (*jvmti)->GetMethodName(jvmti, method, &name, &msig, NULL);
+    (*jvmti)->GetMethodDeclaringClass(jvmti, method, &class);
+    (*jvmti)->GetClassSignature(jvmti, class, &csig, NULL);
+
+    snprintf(output, noutput, "%s.%s%s", csig, name, msig);
+
+    (*jvmti)->Deallocate(jvmti, name);
+    (*jvmti)->Deallocate(jvmti, msig);
+    (*jvmti)->Deallocate(jvmti, csig);
+}
+
+void generate_single_entry(jvmtiEnv *jvmti, jmethodID method, const void *code_addr, jint code_size) {
+    char entry[100];
+    sig_string(jvmti, method, entry, sizeof(entry));
+    perf_map_write_entry(method_file, code_addr, code_size, entry);
+}
+
+void generate_unfolded_entries(
+        jvmtiEnv *jvmti,
+        jmethodID method,
+        jint code_size,
+        const void* code_addr,
+        jint map_length,
+        const jvmtiAddrLocationMap* map,
+        const void* compile_info) {
+    int i;
+    const jvmtiCompiledMethodLoadRecordHeader *header = compile_info;
+    char root_name[1000];
+    char entry_name[1000];
+    char entry[1000];
+    sig_string(jvmti, method, root_name, sizeof(root_name));
+    if (header->kind == JVMTI_CMLR_INLINE_INFO) {
+        const char *entry_p;
+        const jvmtiCompiledMethodLoadInlineRecord *record = (jvmtiCompiledMethodLoadInlineRecord *) header;
+
+        const void *start_addr = code_addr;
+        jmethodID cur_method = method;
+        for (i = 0; i < record->numpcs; i++) {
+            PCStackInfo *info = &record->pcinfo[i];
+            jmethodID top_method = info->methods[0];
+            if (cur_method != top_method) {
+                void *end_addr = info->pc;
+
+                if (top_method != method) {
+                    sig_string(jvmti, top_method, entry_name, sizeof(entry_name));
+                    snprintf(entry, sizeof(entry), "%s in %s", entry_name, root_name);
+                    entry_p = entry;
+                } else
+                    entry_p = root_name;
+
+                perf_map_write_entry(method_file, start_addr, end_addr - start_addr, entry_p);
+
+                start_addr = info->pc;
+                cur_method = top_method;
+            }
+        }
+        if (start_addr != code_addr + code_size) {
+            const void *end_addr = code_addr + code_size;
+            sig_string(jvmti, cur_method, entry_name, sizeof(entry_name));
+            snprintf(entry, sizeof(entry), "%s in %s", entry_name, root_name);
+
+            perf_map_write_entry(method_file, start_addr, end_addr - start_addr, entry_p);
+        }
+    } else
+        generate_single_entry(jvmti, method, code_addr, code_size);
+}
+
 static void JNICALL
-cbCompiledMethodLoad(jvmtiEnv *env,
+cbCompiledMethodLoad(
+            jvmtiEnv *jvmti,
             jmethodID method,
             jint code_size,
             const void* code_addr,
             jint map_length,
             const jvmtiAddrLocationMap* map,
             const void* compile_info) {
->>>>>>> 08a35fe4
-    char *name;
-    char *msig;
-    jclass class;
-    char *csig;
-
-    (*env)->GetMethodName(env, method, &name, &msig, NULL);
-    (*env)->GetMethodDeclaringClass(env, method, &class);
-    (*env)->GetClassSignature(env, class, &csig, NULL);
-
-<<<<<<< HEAD
-    snprintf(output, noutput, "%s.%s%s", csig, name, msig);
-=======
-    char entry[100];
-    snprintf(entry, sizeof(entry), "%s.%s%s", csig, name, msig);
-
     ensure_open();
-    perf_map_write_entry(method_file, code_addr, code_size, entry);
->>>>>>> 08a35fe4
-
-    (*env)->Deallocate(env, name);
-    (*env)->Deallocate(env, msig);
-    (*env)->Deallocate(env, csig);
-<<<<<<< HEAD
-}
-
-static void JNICALL
-cbCompiledMethodLoad(jvmtiEnv *env,
-            jmethodID method,
-            jint code_size,
-            const void* code_addr,
-            jint map_length,
-            const jvmtiAddrLocationMap* map,
-            const void* compile_info) {
-    int i;
-
-    char name_buffer[1000];
-    sig_string(env, method, name_buffer, 1000);
-
-    jvmtiCompiledMethodLoadRecordHeader *header = compile_info;
-    //printf("[tracker] Loaded %s addr: %lx to %lx length: %d with %d location entries, header has kind: %d\n", name_buffer, code_addr, code_addr + code_size, code_size, map_length, header->kind);
-    if (header->kind == JVMTI_CMLR_INLINE_INFO) {
-        jvmtiCompiledMethodLoadInlineRecord *record = header;
-        //printf("[inline] Got %d PC records\n", record->numpcs);
-
-        void *start_addr = code_addr;
-        jmethodID cur_method = method;
-        char name2_buffer[1000];
-        for (i = 0; i < record->numpcs; i++) {
-            PCStackInfo *info = &record->pcinfo[i];
-            jmethodID top_method = info->methods[0];
-            if (cur_method != top_method) {
-                void *end_addr = info->pc;
-                
-                if (top_method != method) {
-                    sig_string(env, top_method, name2_buffer, 1000);
-                    fprintf(method_file, "%lx %x %s in %s\n", start_addr, end_addr - start_addr, name2_buffer, name_buffer);
-                } else
-                    fprintf(method_file, "%lx %x %s\n", start_addr, end_addr - start_addr, name_buffer);
-
-                start_addr = info->pc;
-                cur_method = top_method;
-            }
-        }
-        if (start_addr != code_addr + code_size) {
-            void *end_addr = code_addr + code_size;
-            sig_string(env, cur_method, name2_buffer, 1000);
-            fprintf(method_file, "%lx %x %s in %s\n", start_addr, end_addr - start_addr, name2_buffer, name_buffer);
-        }
-    } else
-      fprintf(method_file, "%lx %x %s\n", code_addr, code_size, name_buffer);
-    
-    fsync(fileno(method_file));
-=======
->>>>>>> 08a35fe4
+    if (unfold_inlined_methods)
+        generate_unfolded_entries(jvmti, method, code_size, code_addr, map_length, map, compile_info); 
+    else
+        generate_single_entry(jvmti, method, code_addr, code_size);
 }
 
 void JNICALL
-cbDynamicCodeGenerated(jvmtiEnv *jvmti_env,
+cbDynamicCodeGenerated(jvmtiEnv *jvmti,
             const char* name,
             const void* address,
             jint length) {
@@ -180,6 +179,10 @@
     ensure_open();
     ftruncate(fileno(method_file));
 
+    unfold_inlined_methods = strstr(options, "unfold") != NULL;
+    printf("Options: %s\n", options);
+    if (unfold_inlined_methods) printf("Unfold enabled!\n");
+
     jvmtiEnv *jvmti;
     (*vm)->GetEnv(vm, (void **)&jvmti, JVMTI_VERSION_1);
     enable_capabilities(jvmti);
