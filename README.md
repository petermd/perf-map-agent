A java agent to generate /tmp/perf-<pid>.map files for JITted methods for use with `perf`

## Build

    cmake .
    make

## Use

Add `-agentpath:<dir>/libperfmap.so` to the java command line.

<<<<<<< HEAD

## Disclaimer

I'm not a professional C code writer. The code is very "experimental", and it is e.g. missing checks for error conditions etc.. Use it at your own risk. You have been warned!
=======
Note: If `perf top` still doesn't show any detailled info it's probably because of a permission problem. A common solution is
to run the java program as a regular user with the agent enabled and then run a `chown root /tmp/perf-<pid>.map` to make
the file accessible for the root user. Then run `perf top` as root. You could use the following script to do that:

```sh
sudo chown root /tmp/perf-$1.map
sudo perf top
```

## Disclaimer

I'm not a professional C code writer. The code is very "experimental", and it is e.g. missing checks for error conditions etc.. Use it at your own risk. You have been warned!

## License

This library is licensed under GPLv2. See the LICENSE file.
>>>>>>> 08a35fe4
<|MERGE_RESOLUTION|>--- conflicted
+++ resolved
@@ -9,12 +9,6 @@
 
 Add `-agentpath:<dir>/libperfmap.so` to the java command line.
 
-<<<<<<< HEAD
-
-## Disclaimer
-
-I'm not a professional C code writer. The code is very "experimental", and it is e.g. missing checks for error conditions etc.. Use it at your own risk. You have been warned!
-=======
 Note: If `perf top` still doesn't show any detailled info it's probably because of a permission problem. A common solution is
 to run the java program as a regular user with the agent enabled and then run a `chown root /tmp/perf-<pid>.map` to make
 the file accessible for the root user. Then run `perf top` as root. You could use the following script to do that:
@@ -31,4 +25,3 @@
 ## License
 
 This library is licensed under GPLv2. See the LICENSE file.
->>>>>>> 08a35fe4
